--- conflicted
+++ resolved
@@ -170,18 +170,11 @@
         } else {
             result.append(location());
         }
-<<<<<<< HEAD
-        if (!location().endsWith("/")) {
-            result.append('/');
-        }
-        return result.append(group_path).append('/').append(artifactId).append('/').toString();
-=======
         if (!location().endsWith(separator)) {
             result.append(separator);
         }
         var group_path = groupId.replace(".", separator);
         return result.append(group_path).append(separator).append(artifactId).append(separator).toString();
->>>>>>> e7c7144c
     }
 
     /**
